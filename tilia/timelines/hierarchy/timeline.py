"""
Defines a HierarchyTimeline and a HierarachyTLComponentManager.
"""

from __future__ import annotations

import logging
import itertools
from typing import TYPE_CHECKING

if TYPE_CHECKING:
    from tilia.timelines.collection import TimelineCollection

from tilia import events
from .common import update_component_genealogy
from tilia.timelines.state_actions import Action
from tilia.timelines.component_kinds import ComponentKind
from tilia.events import Event, unsubscribe_from_all
from tilia.timelines.timeline_kinds import TimelineKind
from .components import Hierarchy, HierarchyOperationError
from tilia.timelines.common import (
    log_object_creation,
)
<<<<<<< HEAD
from ...exceptions import CreateComponentError

logger = logging.getLogger(__name__)
=======
from ..base.timeline import Timeline, TimelineComponentManager
from tilia import events
>>>>>>> adfb098f


class HierarchyTimeline(Timeline):
    SERIALIZABLE_BY_VALUE = []
    SERIALIZABLE_BY_UI_VALUE = ["height", "is_visible", "name", "display_position"]

    KIND = TimelineKind.HIERARCHY_TIMELINE

    def __init__(
        self,
        collection: TimelineCollection,
        component_manager: HierarchyTLComponentManager,
        **kwargs,
    ):
        super().__init__(
            collection, component_manager, TimelineKind.HIERARCHY_TIMELINE, **kwargs
        )

    def __len__(self):
        return self.component_manager.component_count

    def __bool__(self):
        """Prevents False form being returned when timeline is empty."""
        return True

    @property
    def ordered_hierarchies(self):
        return self.component_manager.ordered_hierarchies

    def create_hierarchy(
        self, start: float, end: float, level: int, **kwargs
    ) -> Hierarchy:
        return self.create_timeline_component(
            ComponentKind.HIERARCHY, start, end, level, **kwargs
        )

    def _validate_delete_components(self, component: Hierarchy) -> None:
        pass

    def create_unit_below(self, component: Hierarchy) -> None:
        self.component_manager.create_unit_below(component)

    def change_level(self, amount: int, components: list[Hierarchy]) -> None:
        if amount > 0:
            reverse = True
        elif amount < 0:
            reverse = False
        else:
            return

        for component in sorted(
            components, key=lambda x: (x.level, x.start), reverse=reverse
        ):
            self.component_manager.change_level(component, amount)

    def group(self, units: list[Hierarchy]) -> None:
        self.component_manager.group(units)

    def split(self, time: float) -> None:
        unit_to_split = self.component_manager.get_unit_to_split(time)
        if not unit_to_split:
            logger.debug(f"No hierarchy at the current playback level. Can not split.")
            return
        self.component_manager.split(unit_to_split, time)

    def merge(self, units: list[Hierarchy]) -> None:
        self.component_manager.merge(units)

    def scale(self, factor: float) -> None:
        self.component_manager.scale(factor)

    def crop(self, length: float) -> None:
        self.component_manager.crop(length)

    def do_genealogy(self):
        self.component_manager.do_genealogy()

    def get_boundary_conflicts(self):
        return self.component_manager.get_boundary_conflicts()

    def update_ui_genealogy(self, parent: Hierarchy, children: list[Hierarchy]):
        self.ui.update_genealogy(parent, children)


class HierarchyTLComponentManager(TimelineComponentManager):
    COMPONENT_TYPES = [ComponentKind.HIERARCHY]

    @log_object_creation
    def __init__(self):
        super().__init__(self.COMPONENT_TYPES)

    def _validate_component_creation(
        self,
        timeline: HierarchyTimeline,
        start: float,
        end: float,
        level: int,
        parent=None,
        children=None,
        comments="",
        pre_start=None,
        post_end=None,
        formal_type="",
        formal_function="",
        **_,
    ):
        media_length = self.timeline.get_media_length()
        if start > media_length:
            raise CreateComponentError(
                f"Start time '{start}' is bigger than medium time '{media_length}'"
            )

        if end > media_length:
            raise CreateComponentError(
                f"End time '{end}' is bigger than medium time '{media_length}'"
            )

        if end <= start:
            raise CreateComponentError(
                f"End time '{end}' should be bigger than start time '{start}'"
            )

    def deserialize_components(self, serialized_components: dict[int, dict[str]]):
        self.clear()  # TODO temporary solution to remove starting hierarchy

        super().deserialize_components(serialized_components)

        self.timeline.ui.rearrange_canvas_drawings()

    def _update_genealogy(self, parent: Hierarchy, children: list[Hierarchy]):
        """
        Calls genealogy update on timeline and timeline UI
        """

        update_component_genealogy(parent, children)
        self.timeline.update_ui_genealogy(parent, children)

    def do_genealogy(self):
        """
        Sets parent and children attributes of all timelines based on their
        position and level. Previous parent/child relations are ignored.
        Assumes child and parent attributes are empty for all hierarchies involved.
        Very inefficient, but should be good enough for now.
        """
        ordered_hierarchies = self.ordered_hierarchies

        for lvl in sorted([hrc.level for hrc in self._components]):
            for child in [hrc for hrc in self._components if hrc.level == lvl]:
                for hrc in ordered_hierarchies:
                    if (
                        not child.parent
                        and child.start >= hrc.start
                        and child.end <= hrc.end
                        and child.level < hrc.level
                    ):
                        child.parent = hrc
                        hrc.children += [child]
                        break

    @property
    def ordered_hierarchies(self):
        return sorted([h for h in self._components], key=lambda x: (x.level, x.start))

    def get_boundary_conflicts(self) -> list[tuple[Hierarchy, Hierarchy]]:
        """
        Returns a list with of tuples with conflicting hierarchies. Returns an empty list
        if there are no conflicts.
        """

        conflicts = []

        for hrc1, hrc2 in itertools.combinations(self._components, 2):
            if hrc1.start < hrc2.start < hrc1.end or hrc1.start < hrc2.end < hrc1.end:
                # hrc2 starts or ends inside hrc1
                if hrc2.level >= hrc1.level:
                    # if its on the same level or higher, there's a conflict
                    conflicts.append((hrc1, hrc2))
                elif not hrc1.start > hrc2.start and hrc1.end < hrc2.end:
                    # if its doesn't start AND end inside, there's a conflict
                    conflicts.append((hrc1, hrc2))

            # repeat swapping hr1 and hrc2
            if hrc2.start < hrc1.start < hrc2.end or hrc2.start < hrc1.end < hrc2.end:
                if hrc1.level >= hrc2.level:
                    conflicts.append((hrc2, hrc1))
                elif not hrc2.start > hrc1.start and hrc2.end < hrc1.end:
                    conflicts.append((hrc2, hrc1))

            if (
                hrc1.start == hrc2.start
                and hrc1.end == hrc2.end
                and hrc1.level == hrc2.level
            ):
                # if hierachies have same times and level, there's a conflict
                conflicts.append((hrc1, hrc2))

        return conflicts

    def create_unit_below(self, unit: Hierarchy):
        """Create child unit one level below with same start and end.
        Returns parent/child relation between unit and unit created below.
        """

        def _validate_create_unit_below(unit: Hierarchy) -> None:
            if unit.level == 1:
                raise HierarchyOperationError(
                    f"Can't create unit below: unit {unit} is at lowest level."
                )
            if unit.children:
                for child in unit.children:
                    if child.level == unit.level - 1:
                        raise HierarchyOperationError(
                            f"Can't create unit below: child '{child}' already exists at intended level."
                        )

        _validate_create_unit_below(unit)

        # create new child
        created_unit = self.timeline.create_timeline_component(
            kind=ComponentKind.HIERARCHY,
            start=unit.start,
            end=unit.end,
            level=unit.level - 1,
        )

        if unit.children:
            logging.debug(f"Making former children child to unit created below {self}.")
            self._update_genealogy(created_unit, unit.children)
        else:
            logging.debug(
                f"No previous children. No need to make them child of unit created below."
            )

        # make parent/child relation between unit and create unit
        self._update_genealogy(unit, [created_unit])

    def change_level(self, unit: Hierarchy, amount: int):
        def _validate_change_level(unit: Hierarchy, new_level: int):
            if new_level < 1:
                raise HierarchyOperationError(
                    f"Can't change level: new level would be < 1."
                )
            elif unit.parent and unit.parent.level <= new_level:
                raise HierarchyOperationError(
                    f"Can't change level: new level would be >= parent level."
                )

            max_child_level = 0
            for child in unit.children:
                max_child_level = max(max_child_level, child.level)
            if new_level <= max_child_level:
                raise HierarchyOperationError(
                    f"Can't change level: new level would be <= child level."
                )

        new_level = unit.level + amount

        _validate_change_level(unit, new_level)

        # change color
        unit.ui.process_color_before_level_change(new_level)

        unit.level = new_level

        unit.ui.update_position()

    def group(self, units_to_group: list[Hierarchy]) -> None:
        def _validate_at_least_two_selected(units_to_group):
            if len(units_to_group) <= 1:
                raise HierarchyOperationError(
                    f"Can't group: at least two units are needed to group"
                )

        def _validate_no_boundary_crossing(start_time: float, end_time: float):
            units_to_check = [
                unit for unit in self._components if unit not in units_to_group
            ]

            for unit_to_check in units_to_check:
                start_inside_grouping = start_time <= unit_to_check.start < end_time
                ends_inside_grouping = start_time < unit_to_check.end <= end_time
                comprehends_grouping = (
                    unit_to_check.start <= start_time and end_time <= unit_to_check.end
                )

                # if unit_to_check either (1) starts inside and does not
                # end inside or (2) starts outside and ends inside it is
                # crossing grouping boundaries, unless (3) it comprehends
                # the whole grouping
                if (
                    start_inside_grouping != ends_inside_grouping
                    and not comprehends_grouping
                ):
                    raise HierarchyOperationError(
                        f"Can't group: grouping unit would cross boundary of {unit_to_check}"
                    )

        def _get_previous_common_parent(
            units_to_group: list[Hierarchy],
        ) -> Hierarchy | None:
            units_with_parents_outside = [
                unit for unit in units_to_group if unit.parent not in units_to_group
            ]
            parents = {unit.parent for unit in units_with_parents_outside}
            if len(parents) == 1:
                return next(iter(parents))
            else:
                return None

        def _validate_no_overlap_with_higher_unit(
            start_time: float, end_time: float, grouping_unit_level: int
        ):
            """Raises error if there is a unit in grouping level that spans
            or exceeds the interval between 'start_time' and 'end_time'."""
            units_in_grouping_level = [
                unit for unit in self._components if unit.level == grouping_unit_level
            ]
            if bool(
                [
                    u
                    for u in units_in_grouping_level
                    if u.start <= start_time and u.end >= end_time
                ]
            ):
                raise HierarchyOperationError(
                    f"Can't group: grouping unit would overlap with unit in higher level."
                )

        # GROUPING PROPER
        _validate_at_least_two_selected(units_to_group)

        earliest_unit = sorted(units_to_group, key=lambda u: u.start)[0]
        latest_unit = sorted(units_to_group, key=lambda u: u.end)[-1]
        start_time = earliest_unit.start
        end_time = latest_unit.end

        _validate_no_boundary_crossing(start_time, end_time)

        has_same_parent = lambda u: u.parent == _get_previous_common_parent(
            units_to_group
        )
        is_inside_grouping = (
            lambda u: u.start > earliest_unit.start and u.end < latest_unit.end
        )
        is_between_grouped_units = lambda u: has_same_parent(u) and is_inside_grouping(
            u
        )

        units_to_group += self.get_components_by_condition(
            is_between_grouped_units, kind=ComponentKind.HIERARCHY
        )

        # units_to_group = self.get_units_between(earliest_unit, latest_unit, include_extremities=True)

        grouping_unit_level = max([unit.level for unit in units_to_group]) + 1

        _validate_no_overlap_with_higher_unit(start_time, end_time, grouping_unit_level)

        grouping_unit = self.timeline.create_timeline_component(
            kind=ComponentKind.HIERARCHY,
            start=start_time,
            end=end_time,
            level=grouping_unit_level,
        )

        # find out who is supposed to be a children of grouping unit
        previous_common_parent = _get_previous_common_parent(units_to_group)
        grouping_unit_children = [
            unit
            for unit in units_to_group
            if not unit.parent or unit.parent == previous_common_parent
        ]

        # make parent/child relations between grouping unit, children units and previous cmmon parent (if existing)
        self._update_genealogy(grouping_unit, grouping_unit_children)

        if previous_common_parent:
            previous_parent_new_children = [
                c for c in previous_common_parent.children if c not in units_to_group
            ] + [grouping_unit]

            self._update_genealogy(previous_common_parent, previous_parent_new_children)

        # TODO handle selects and deselects

    def get_unit_to_split(self, time: float) -> Hierarchy | None:
        """Returns lowest level unit that begins strictly before and ends strictly after 'time'"""
        units_at_time = self.get_components_by_condition(
            lambda u: u.start < time < u.end, kind=ComponentKind.HIERARCHY
        )
        units_at_time_sorted_by_time = sorted(units_at_time, key=lambda u: u.level)
        if units_at_time_sorted_by_time:
            return units_at_time_sorted_by_time[0]

    def split(self, unit_to_split: Hierarchy, split_time: float) -> None:
        """Split a unit into two new ones"""

        def _validate_split(unit: Hierarchy, time: float):
            if not unit.start < time < unit.end:
                raise HierarchyOperationError(
                    f"Can't split: time '{time}' is not inside unit '{unit}' boundaries."
                )

        def _get_new_children_for_unit_to_split_parent(
            unit_to_split, left_unit, right_unit
        ):
            new_children = unit_to_split.parent.children.copy() + [
                left_unit,
                right_unit,
            ]

            return new_children

        _validate_split(unit_to_split, split_time)

        self.delete_component(unit_to_split)

        left_unit = self.timeline.create_timeline_component(
            kind=ComponentKind.HIERARCHY,
            start=unit_to_split.start,
            end=split_time,
            level=unit_to_split.level,
        )

        right_unit = self.timeline.create_timeline_component(
            kind=ComponentKind.HIERARCHY,
            start=split_time,
            end=unit_to_split.end,
            level=unit_to_split.level,
        )

        # pass previous parent to new units
        if unit_to_split.parent:
            self._update_genealogy(
                unit_to_split.parent,
                _get_new_children_for_unit_to_split_parent(
                    unit_to_split, left_unit, right_unit
                ),
            )

        # pass previous children to new units
        if unit_to_split.children:
            self._update_genealogy(
                left_unit,
                [child for child in unit_to_split.children if child.start < split_time],
            )

            self._update_genealogy(
                right_unit,
                [
                    child
                    for child in unit_to_split.children
                    if child.start >= split_time
                ],
            )

        UI_ATTRIBUTES_TO_PASS_ON = ["label", "color"]

        TL_COMPONENT_ATTRIBUTES_TO_PASS_ON = ["comments"]

        for attr in UI_ATTRIBUTES_TO_PASS_ON:
            setattr(left_unit.ui, attr, getattr(unit_to_split.ui, attr))
            setattr(right_unit.ui, attr, getattr(unit_to_split.ui, attr))

        for attr in TL_COMPONENT_ATTRIBUTES_TO_PASS_ON:
            setattr(left_unit, attr, getattr(unit_to_split, attr))
            setattr(right_unit, attr, getattr(unit_to_split, attr))

    def merge(self, units_to_merge: list[Hierarchy]):
        def _validate_at_least_two_units(units: list[Hierarchy]) -> None:
            if len(units) <= 1:
                raise HierarchyOperationError("Can't merge: need at least two units.")

        def _validate_at_same_level(units: list[Hierarchy]) -> None:
            if any(unit.level != units[0].level for unit in units):
                raise HierarchyOperationError(
                    "Can't merge: units need to be of the same level."
                )

        def _validate_common_parent(units: list[Hierarchy]) -> None:
            if any(unit.parent != units[0].parent for unit in units):
                raise HierarchyOperationError(
                    "Can't merge: units need to have a common parent."
                )

        def _get_units_to_merge_from_unit_list(
            units: list[Hierarchy],
        ) -> list[Hierarchy]:
            """
            Returns units that:
            (1) start after (inclusive) first given unit's start;
            (2) end before (inclusive) last given unit's end; and
            (3) have the same parent as given units.
            Assumes all given units have the same parent.
            """

            units_sorted_by_time = sorted(units, key=lambda u: (u.start, u.end))

            # get units between extremities
            is_between_selected_units_and_has_same_parent = lambda u: all(
                [
                    u.start >= units_sorted_by_time[0].end,
                    u.end <= units_sorted_by_time[-1].start,
                    u.parent == units[0].parent,
                ]
            )

            units_between = self.get_components_by_condition(
                is_between_selected_units_and_has_same_parent,
                kind=ComponentKind.HIERARCHY,
            )

            return list(set(units + units_between))

        _validate_common_parent(units_to_merge)
        _validate_at_least_two_units(units_to_merge)
        units_to_merge = sorted(
            _get_units_to_merge_from_unit_list(units_to_merge), key=lambda u: u.start
        )
        _validate_at_same_level(units_to_merge)

        for unit in units_to_merge:
            self.delete_component(unit)

        merger_unit = self.timeline.create_timeline_component(
            kind=ComponentKind.HIERARCHY,
            start=units_to_merge[0].start,
            end=units_to_merge[-1].end,
            level=units_to_merge[0].level,
        )

        previous_parent = units_to_merge[0].parent

        if previous_parent:
            self._update_genealogy(
                previous_parent, previous_parent.children + [merger_unit]
            )

        # get merged_unit children
        merger_children = []
        for unit in units_to_merge:
            merger_children += unit.children

        self._update_genealogy(merger_unit, merger_children)

    def delete_component(self, component: Hierarchy) -> None:
        self.timeline.request_delete_ui_for_component(component)

        unsubscribe_from_all(component)

        self._update_genealogy_after_deletion(component)

        self._remove_from_components_set(component)

    def scale(self, factor: float) -> None:
        logger.debug(f"Scaling hierarchies in {self}...")
        for hrc in self._components:
            hrc.start *= factor
            hrc.end *= factor
            hrc.ui.update_position()

    def crop(self, length: float) -> None:
        logger.debug(f"Cropping hierarchies in {self}...")
        for hrc in self._components.copy():
            if hrc.end > length:
                if hrc.start >= length:
                    self.delete_component(hrc)
                else:
                    hrc.end = length
            hrc.ui.update_position()

    def create_initial_hierarchy(self):
        """Create unit of level 1 encompassing whole audio"""
        logging.debug(f"Creating starting hierarchy for timeline '{self.timeline}'")
        self.timeline.create_timeline_component(
            kind=ComponentKind.HIERARCHY,
            start=0,
            end=self.timeline.get_media_length(),
            level=1,
        )

        events.post(
            Event.HIERARCHY_TIMELINE_UI_CREATED_INITIAL_HIERARCHY, self.timeline
        )

    def _update_genealogy_after_deletion(self, component: Hierarchy) -> None:
        logger.debug(f"Updating component's parent/children relation after deletion...")

        if not component.parent:
            logger.debug(f"Component had no parent.")
            for child in component.children:
                logger.debug(f"Setting previous child={child}'s parent as None")
                child.parent = None
            return

        component_parent_new_children = [
            h for h in component.parent.children if h != component
        ]

        if component.children:
            component_parent_new_children += component.children

        logger.debug(f"Parent's new children are {component_parent_new_children}")

        self._update_genealogy(component.parent, component_parent_new_children)<|MERGE_RESOLUTION|>--- conflicted
+++ resolved
@@ -1,7 +1,3 @@
-"""
-Defines a HierarchyTimeline and a HierarachyTLComponentManager.
-"""
-
 from __future__ import annotations
 
 import logging
@@ -11,9 +7,11 @@
 if TYPE_CHECKING:
     from tilia.timelines.collection import TimelineCollection
 
+
 from tilia import events
 from .common import update_component_genealogy
 from tilia.timelines.state_actions import Action
+from ..base.timeline import Timeline, TimelineComponentManager
 from tilia.timelines.component_kinds import ComponentKind
 from tilia.events import Event, unsubscribe_from_all
 from tilia.timelines.timeline_kinds import TimelineKind
@@ -21,14 +19,9 @@
 from tilia.timelines.common import (
     log_object_creation,
 )
-<<<<<<< HEAD
 from ...exceptions import CreateComponentError
 
 logger = logging.getLogger(__name__)
-=======
-from ..base.timeline import Timeline, TimelineComponentManager
-from tilia import events
->>>>>>> adfb098f
 
 
 class HierarchyTimeline(Timeline):
